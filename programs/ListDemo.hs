{-# LANGUAGE OverloadedStrings #-}
module Main where

import Lens.Micro ((^.))
import Control.Monad (void)
import Data.Monoid
import Data.Maybe (fromMaybe)
import qualified Graphics.Vty as V

import qualified Brick.Main as M
import qualified Brick.Types as T
import qualified Brick.Widgets.Border as B
import qualified Brick.Widgets.List as L
import qualified Brick.Widgets.Center as C
import qualified Brick.AttrMap as A
import qualified Data.Vector as Vec
import Brick.Types
  ( Widget
  )
import Brick.Widgets.Core
  ( (<+>)
  , str
  , vLimit
  , hLimit
  , vBox
  , withAttr
  )
import Brick.Util (fg, on)

drawUI :: (Show a) => L.List () a -> [Widget ()]
drawUI l = [ui]
    where
        label = str "Item " <+> cur <+> str " of " <+> total
        cur = case l^.(L.listSelectedL) of
                Nothing -> str "-"
                Just i -> str (show (i + 1))
        total = str $ show $ Vec.length $ l^.(L.listElementsL)
        box = B.borderWithLabel label $
              hLimit 25 $
              vLimit 15 $
              L.renderList listDrawElement True l
        ui = C.vCenter $ vBox [ C.hCenter box
                              , str " "
                              , C.hCenter $ str "Press +/- to add/remove list elements."
                              , C.hCenter $ str "Press Esc to exit."
                              ]

appEvent :: L.List () Char -> V.Event -> T.EventM () (T.Next (L.List () Char))
appEvent l e =
    case e of
        V.EvKey (V.KChar '+') [] ->
            let el = nextElement (L.listElements l)
                pos = Vec.length $ l^.(L.listElementsL)
            in M.continue $ L.listInsert pos el l

        V.EvKey (V.KChar '-') [] ->
            case l^.(L.listSelectedL) of
                Nothing -> M.continue l
                Just i -> M.continue $ L.listRemove i l

        V.EvKey V.KEsc [] -> M.halt l

        ev -> M.continue =<< L.handleListEvent ev l
    where
      nextElement :: Vec.Vector Char -> Char
      nextElement v = fromMaybe '?' $ Vec.find (flip Vec.notElem v) (Vec.fromList ['a' .. 'z'])

listDrawElement :: (Show a) => Bool -> a -> Widget ()
listDrawElement sel a =
    let selStr s = if sel
                   then withAttr customAttr (str $ "<" <> s <> ">")
                   else str s
    in C.hCenter $ str "Item " <+> (selStr $ show a)

<<<<<<< HEAD
initialState :: L.List () Char
initialState = L.list () (V.fromList ['a','b','c']) 1
=======
initialState :: L.List Char
initialState = L.list (T.Name "list") (Vec.fromList ['a','b','c']) 1
>>>>>>> b787872c

customAttr :: A.AttrName
customAttr = L.listSelectedAttr <> "custom"

theMap :: A.AttrMap
theMap = A.attrMap V.defAttr
    [ (L.listAttr,            V.white `on` V.blue)
    , (L.listSelectedAttr,    V.blue `on` V.white)
    , (customAttr,            fg V.cyan)
    ]

theApp :: M.App (L.List () Char) V.Event ()
theApp =
    M.App { M.appDraw = drawUI
          , M.appChooseCursor = M.showFirstCursor
          , M.appHandleEvent = appEvent
          , M.appStartEvent = return
          , M.appAttrMap = const theMap
          , M.appLiftVtyEvent = id
          }

main :: IO ()
main = void $ M.defaultMain theApp initialState<|MERGE_RESOLUTION|>--- conflicted
+++ resolved
@@ -72,13 +72,8 @@
                    else str s
     in C.hCenter $ str "Item " <+> (selStr $ show a)
 
-<<<<<<< HEAD
 initialState :: L.List () Char
-initialState = L.list () (V.fromList ['a','b','c']) 1
-=======
-initialState :: L.List Char
-initialState = L.list (T.Name "list") (Vec.fromList ['a','b','c']) 1
->>>>>>> b787872c
+initialState = L.list () (Vec.fromList ['a','b','c']) 1
 
 customAttr :: A.AttrName
 customAttr = L.listSelectedAttr <> "custom"
