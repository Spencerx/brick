--- conflicted
+++ resolved
@@ -3,13 +3,9 @@
 {-# LANGUAGE RankNTypes #-}
 module Main where
 
-<<<<<<< HEAD
-import Control.Lens
-import qualified Data.Vector as DV
-=======
 import Lens.Micro
 import Lens.Micro.TH
->>>>>>> b787872c
+import qualified Data.Vector as DV
 import qualified Graphics.Vty as V
 
 import qualified Brick.Main as M
